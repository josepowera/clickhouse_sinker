# clickhouse_sinker

clickhouse_sinker is a sinker program that consumes kafka message and import them to [ClickHouse](https://clickhouse.yandex/).

## Features

* Easy to use and deploy, you don't need write any hard code, just care about the configuration file
* Custom parser support.
* Support multiple sinker tasks, each runs on parallel.
* Support multiply kafka and ClickHouse clusters.
* Bulk insert (by config `bufferSize` and `flushInterval`).
* Loop write (when some node crashes, it will retry write the data to the other healthy node)
* Uses Native ClickHouse client-server TCP protocol, with higher performance than HTTP.

## Install && Run

### By binary files (suggested)

Download the binary files from [release](https://github.com/housepower/clickhouse_sinker/releases), choose the executable binary file according to your env, modify the `conf` files, then run ` ./clickhouse_sinker -conf conf  `

### By source

* Install Golang

* Go Get

```
go get -u github.com/housepower/clickhouse_sinker/...

cd $GOPATH/src/github.com/housepower/clickhouse_sinker

go get -u github.com/kardianos/govendor

# may take a while
govendor sync
```

* Build && Run
```
go build -o clickhouse_sinker bin/main.go

## modify the config files, then run it
./clickhouse_sinker -conf conf
```

## Support parsers

* [x] Json
* [x] Csv

## Supported data types

* [x] UInt8, UInt16, UInt32, UInt64, Int8, Int16, Int32, Int64
* [x] Float32, Float64
* [x] String
* [x] FixedString
<<<<<<< HEAD
* [x] DateTime (UInt32), Date(UInt16)
* [x] Nullable
=======
* [x] DateTime(UInt32), Date(UInt16)
* [x] Array(UInt8, UInt16, UInt32, UInt64, Int8, Int16, Int32, Int64)
* [x] Array(Float32, Float64)
* [x] Array(String)
* [x] Array(FixedString)
* [x] Array(DateTime(UInt32), Date(UInt16))
>>>>>>> e5c2272b


## Configuration

See config [example](./conf/config.json)

## Custom metric parser

* You just need to implement the parser interface on your own

```
type Parser interface {
	Parse(bs []byte) model.Metric
}
```
See [json parser](./parser/json.go)<|MERGE_RESOLUTION|>--- conflicted
+++ resolved
@@ -54,18 +54,13 @@
 * [x] Float32, Float64
 * [x] String
 * [x] FixedString
-<<<<<<< HEAD
-* [x] DateTime (UInt32), Date(UInt16)
-* [x] Nullable
-=======
 * [x] DateTime(UInt32), Date(UInt16)
 * [x] Array(UInt8, UInt16, UInt32, UInt64, Int8, Int16, Int32, Int64)
 * [x] Array(Float32, Float64)
 * [x] Array(String)
 * [x] Array(FixedString)
 * [x] Array(DateTime(UInt32), Date(UInt16))
->>>>>>> e5c2272b
-
+* [x] Nullable
 
 ## Configuration
 
