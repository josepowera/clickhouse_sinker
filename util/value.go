package util

import (
	"github.com/housepower/clickhouse_sinker/model"
	"strings"
)

//这里对metric的value类型，只有三种情况， （float64，string，map[string]interface{})
func GetValueByType(metric model.Metric, cwt *model.ColumnWithType) interface{} {
	swType := switchType(cwt.Type)
	name := strings.Replace(cwt.Name, ".", "\\.", -1)
	switch swType {
	case "int":
		return metric.GetInt(name)
	case "float":
		return metric.GetFloat(name)
	case "string":
		return metric.GetString(name)
	case "stringArray":
		return metric.GetArray(name, "string")
	case "intArray":
		return metric.GetArray(name, "int")
	case "floatArray":
		return metric.GetArray(name, "float")
	//never happen
	default:
		return ""
	}
}

func switchType(typ string) string {
	switch typ {
	case "Date", "DateTime", "UInt8", "UInt16", "UInt32", "UInt64", "Int8",
		"Int16", "Int32", "Int64", "Nullable(Date)", "Nullable(DateTime)",
		"Nullable(UInt8)", "Nullable(UInt16)", "Nullable(UInt32)", "Nullable(UInt64)",
		"Nullable(Int8)", "Nullable(Int16)", "Nullable(Int32)", "Nullable(Int64)":
		return "int"
<<<<<<< HEAD
	case "String", "FixString", "Nullable(String)":
		return "string"
	case "Float32", "Float64", "Nullable(Float32)", "Nullable(Float64)":
=======
	case "Array(Date)", "Array(DateTime)", "Array(UInt8)", "Array(UInt16)", "Array(UInt32)", "Array(UInt64)", "Array(Int8)", "Array(Int16)", "Array(Int32)", "Array(Int64)":
		return "intArray"
	case "String", "FixString":
		return "string"
	case "Array(String)", "Array(FixString)":
		return "stringArray"
	case "Float32", "Float64":
>>>>>>> e5c2272b
		return "float"
	case "Array(Float32)", "Array(Float64)":
		return "floatArray"
	default:
		panic("unsupport type " + typ)
	}
}<|MERGE_RESOLUTION|>--- conflicted
+++ resolved
@@ -1,8 +1,9 @@
 package util
 
 import (
+	"strings"
+
 	"github.com/housepower/clickhouse_sinker/model"
-	"strings"
 )
 
 //这里对metric的value类型，只有三种情况， （float64，string，map[string]interface{})
@@ -35,19 +36,13 @@
 		"Nullable(UInt8)", "Nullable(UInt16)", "Nullable(UInt32)", "Nullable(UInt64)",
 		"Nullable(Int8)", "Nullable(Int16)", "Nullable(Int32)", "Nullable(Int64)":
 		return "int"
-<<<<<<< HEAD
-	case "String", "FixString", "Nullable(String)":
-		return "string"
-	case "Float32", "Float64", "Nullable(Float32)", "Nullable(Float64)":
-=======
 	case "Array(Date)", "Array(DateTime)", "Array(UInt8)", "Array(UInt16)", "Array(UInt32)", "Array(UInt64)", "Array(Int8)", "Array(Int16)", "Array(Int32)", "Array(Int64)":
 		return "intArray"
-	case "String", "FixString":
+	case "String", "FixString", "Nullable(String)":
 		return "string"
 	case "Array(String)", "Array(FixString)":
 		return "stringArray"
-	case "Float32", "Float64":
->>>>>>> e5c2272b
+	case "Float32", "Float64", "Nullable(Float32)", "Nullable(Float64)":
 		return "float"
 	case "Array(Float32)", "Array(Float64)":
 		return "floatArray"
